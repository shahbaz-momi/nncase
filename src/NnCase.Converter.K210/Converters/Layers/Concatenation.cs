﻿using System;
using System.Collections.Generic;
using System.Linq;
using System.Text;
using NnCase.Converter.Converters;
using NnCase.Converter.K210.Converters.Stages.Convert;
using NnCase.Converter.K210.Converters.Stages.Inference;
using NnCase.Converter.Model.Layers;

namespace NnCase.Converter.K210.Converters.Layers
{
    public struct MemoryRange
    {
        public uint Start { get; set; }

        public uint Size { get; set; }
    }

    public class ConcatenationLayerArgument
    {
        public K210LayerFlags Flags { get; set; }

        public uint MainMemoryOutputAddress { get; set; }

        public uint InputCount { get; set; }

        public IReadOnlyList<MemoryRange> InputsMainMemory { get; set; }
    }

    [LayerConverter(typeof(Concatenation), K210LayerType.Concatenation)]
    public class ConcatenationConverter
    {
<<<<<<< HEAD
        public object Convert(Concatenation layer, ConvertContext context)
        {
            foreach (var input in layer.Inputs)
            {
                (var groups, _) = K210Helper.GetRowLayout(input.Dimensions[3]);
                var channels = input.Dimensions[0];
                if (channels % groups != 0)
                    throw new LayerNotSupportedException(nameof(Concatenation), $"Channels must can be diveded by groups ({groups})");
            }

            return null;
        }

        public void AllocateInputMemory(Concatenation layer, OutputConnector input, InferenceContext context)
=======
        public ConcatenationLayerArgument Convert(Concatenation layer, ConvertContext context)
>>>>>>> 126e901b
        {
            return new ConcatenationLayerArgument
            {
                InputCount = (uint)layer.Inputs.Count
            };
        }

        public void Infer(Concatenation layer, ConcatenationLayerArgument argument, InferenceContext context)
        {
            var outputAlloc = context.MainMemoryMap[layer.Output];
        
            argument.Flags = K210LayerFlags.MainMemoryOutput;
            argument.MainMemoryOutputAddress = outputAlloc.GetAddress();
            argument.InputsMainMemory = (from i in layer.Inputs
                                         let a = context.MainMemoryMap[i.Connection.From]
                                         select new MemoryRange
                                         {
                                             Start = a.GetAddress(),
                                             Size = a.Size
                                         }).ToList();
        }
    }
}<|MERGE_RESOLUTION|>--- conflicted
+++ resolved
@@ -2,7 +2,6 @@
 using System.Collections.Generic;
 using System.Linq;
 using System.Text;
-using NnCase.Converter.Converters;
 using NnCase.Converter.K210.Converters.Stages.Convert;
 using NnCase.Converter.K210.Converters.Stages.Inference;
 using NnCase.Converter.Model.Layers;
@@ -30,24 +29,7 @@
     [LayerConverter(typeof(Concatenation), K210LayerType.Concatenation)]
     public class ConcatenationConverter
     {
-<<<<<<< HEAD
-        public object Convert(Concatenation layer, ConvertContext context)
-        {
-            foreach (var input in layer.Inputs)
-            {
-                (var groups, _) = K210Helper.GetRowLayout(input.Dimensions[3]);
-                var channels = input.Dimensions[0];
-                if (channels % groups != 0)
-                    throw new LayerNotSupportedException(nameof(Concatenation), $"Channels must can be diveded by groups ({groups})");
-            }
-
-            return null;
-        }
-
-        public void AllocateInputMemory(Concatenation layer, OutputConnector input, InferenceContext context)
-=======
         public ConcatenationLayerArgument Convert(Concatenation layer, ConvertContext context)
->>>>>>> 126e901b
         {
             return new ConcatenationLayerArgument
             {
